--- conflicted
+++ resolved
@@ -11,25 +11,17 @@
 
 import           Pos.Binary.Class        (decodeFull)
 import           Pos.Binary.Core.Genesis ()
-<<<<<<< HEAD
+import           Pos.Core.Constants      (genesisBinSuffix)
 import           Pos.Core.Genesis.Types  (GenesisCoreData (..), GenesisCoreData0,
                                           toGenesisCoreData)
-=======
-import           Pos.Core.Constants      (genesisBinSuffix)
-import           Pos.Core.Genesis.Types  (GenesisCoreData (..))
->>>>>>> 61fc4515
 
 -- | Fetch pre-generated genesis data from /genesis-core.bin/ in compile
 -- time. Doesn't use TH with lift because it's difficult to provide 'Lift'
 -- instance to 'GenesisCoreData'
 compileGenCoreData :: GenesisCoreData
 compileGenCoreData =
-<<<<<<< HEAD
-    let file = $(embedFile =<< makeRelativeToProject "genesis-core.bin")
+    let file = $(embedFile =<< makeRelativeToProject ("genesis-core-" <> genesisBinSuffix <> ".bin"))
     -- ala safecopy!
-=======
-    let file = $(embedFile =<< makeRelativeToProject ("genesis-core-" <> genesisBinSuffix <> ".bin"))
->>>>>>> 61fc4515
     in case decodeFull file of
         Left _                        ->
             case decodeFull file of
