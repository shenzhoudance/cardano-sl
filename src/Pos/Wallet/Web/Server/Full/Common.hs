--- conflicted
+++ resolved
@@ -115,14 +115,10 @@
     sRunner (peers, wh) = rawRunner . runDiscoveryConstT peers . walletRunner $ wh
     kRunner (ki, wh) = rawRunner . runDiscoveryKademliaT ki . walletRunner $ wh
     walletRunner = runWalletWebDB ws . runWalletWS conn
-<<<<<<< HEAD
-    rawRunner = runProduction
-           . runResourceT
-=======
 
     rawRunner :: forall t . RawRealMode WalletSscType t -> IO t
     rawRunner (RawRealMode act) = runProduction
->>>>>>> 71de8d57
+           . runResourceT
            . usingLoggerName "wallet-api"
            . flip Ether.runReadersT nc
            . (\m -> do
