--- conflicted
+++ resolved
@@ -129,14 +129,10 @@
     sks <- getSecretKeys
     let sk = sks !! idx
     na <- fmap dhtAddr <$> getKnownPeers
-<<<<<<< HEAD
-    () <$ submitTx sk na [TxOut dstAddr c]
+    () <$ submitTx sk na [(TxOut dstAddr c, [])]
     -- TODO: this should be removed in production
     () <$ getHistory srcCAddr
     () <$ getHistory dstCAddr
-=======
-    () <$ submitTx sk na [(TxOut dstAddr c, [])]
->>>>>>> 5d641322
     logInfo $
         sformat ("Successfully sent "%coinF%" from "%ords%" address to "%addressF)
         c idx dstAddr
