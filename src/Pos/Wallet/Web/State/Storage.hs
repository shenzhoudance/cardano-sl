--- conflicted
+++ resolved
@@ -34,21 +34,13 @@
 import           Control.Monad.State.Class  (put)
 import           Data.Default               (Default, def)
 import           Data.SafeCopy              (base, deriveSafeCopySimple)
+
 import           Pos.Client.Txp.History     (TxHistoryEntry)
 import           Pos.Txp                    (Utxo)
 import           Pos.Types                  (HeaderHash)
-<<<<<<< HEAD
 import           Pos.Wallet.Web.ClientTypes (CAddress, CCurrency, CHash, CProfile, CTxId,
-                                             CTxMeta, CUpdateInfo, CWalletMeta,
-                                             CWalletType)
-=======
-import           Pos.Wallet.Tx.Pure         (TxHistoryEntry)
-import           Pos.Wallet.Web.ClientTypes (CAddress, CCurrency, CHash,
-                                             CProfile, CTxId, CTxMeta,
-                                             CUpdateInfo, CWalletAssurance,
+                                             CTxMeta, CUpdateInfo, CWalletAssurance,
                                              CWalletMeta, CWalletType)
-import           Universum
->>>>>>> 0cc55e18
 
 type TransactionHistory = HashMap CTxId CTxMeta
 
