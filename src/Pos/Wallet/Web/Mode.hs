--- conflicted
+++ resolved
@@ -24,7 +24,6 @@
 import           Pos.Context                   (HasNodeContext (..))
 import           Pos.Core                      (HasPrimaryKey (..), IsHeader)
 import           Pos.DB                        (MonadGState (..))
-<<<<<<< HEAD
 import           Pos.DB.Block                  (dbGetBlockDefault, dbGetBlockSscDefault,
                                                 dbGetHeaderDefault, dbGetHeaderSscDefault,
                                                 dbGetUndoDefault, dbGetUndoSscDefault,
@@ -32,19 +31,9 @@
 import           Pos.DB.Class                  (MonadBlockDBGeneric (..),
                                                 MonadBlockDBGenericWrite (..),
                                                 MonadDB (..), MonadDBRead (..))
-import           Pos.DB.DB                     (gsAdoptedBVDataDefault)
-import           Pos.DB.Rocks                  (dbDeleteDefault, dbGetDefault,
-=======
-import           Pos.DB.Block                  (MonadBlockDBWrite (..), dbGetBlockDefault,
-                                                dbGetBlockSscDefault, dbGetHeaderDefault,
-                                                dbGetHeaderSscDefault, dbGetUndoDefault,
-                                                dbGetUndoSscDefault, dbPutBlundDefault)
-import           Pos.DB.Class                  (MonadBlockDBGeneric (..), MonadDB (..),
-                                                MonadDBRead (..))
 import           Pos.DB.DB                     (gsAdoptedBVDataDefault,
                                                 gsIsBootstrapEraDefault)
-import           Pos.DB.Redirect               (dbDeleteDefault, dbGetDefault,
->>>>>>> 29eac1db
+import           Pos.DB.Rocks                  (dbDeleteDefault, dbGetDefault,
                                                 dbIterSourceDefault, dbPutDefault,
                                                 dbWriteBatchDefault)
 
@@ -53,7 +42,8 @@
 import           Pos.Client.Txp.History        (MonadTxHistory (..),
                                                 getBlockHistoryDefault,
                                                 getLocalHistoryDefault, saveTxDefault)
-import           Pos.Discovery                 (MonadDiscovery (..), findPeersSum, HasDiscoveryContextSum (..),
+import           Pos.Discovery                 (HasDiscoveryContextSum (..),
+                                                MonadDiscovery (..), findPeersSum,
                                                 getPeersSum)
 import           Pos.Reporting                 (HasReportingContext (..))
 import           Pos.Shutdown                  (HasShutdownContext (..))
