--- conflicted
+++ resolved
@@ -66,7 +66,7 @@
                     ("handleGetBlocks: started sending blocks to "%build%" one-by-one: "%listJson)
                     nodeId hashes
                 for_ hashes $ \hHash -> do
-                    block <- maybe failMalformed pure =<< DB.getBlock @ssc hHash
+                    block <- maybe failMalformed pure =<< DB.blkGetBlock @ssc hHash
                     send conv (MsgBlock block)
                 logDebug "handleGetBlocks: blocks sending done"
             _ -> logWarning $ "getBlocksByHeaders@retrieveHeaders returned Nothing"
@@ -75,16 +75,6 @@
         throwM $ DBMalformed $
         "hadleGetBlocks: getHeadersFromToIncl returned header that doesn't " <>
         "have corresponding block in storage."
-<<<<<<< HEAD
-    sendBlocks conv hashes = do
-        logDebug $ sformat
-            ("handleGetBlocks: started sending blocks one-by-one: "%listJson) hashes
-        for_ hashes $ \hHash -> do
-            block <- maybe failMalformed pure =<< DB.blkGetBlock hHash
-            send conv (MsgBlock block)
-        logDebug "handleGetBlocks: blocks sending done"
-=======
->>>>>>> 414817a6
 
 -- | Handles MsgHeaders request, unsolicited usecase
 handleBlockHeaders
