--- conflicted
+++ resolved
@@ -13,7 +13,7 @@
 
 import           Universum
 
-import           Control.Lens             (each, _Right, _Wrapped)
+import           Control.Lens             (_Wrapped)
 import           Control.Monad.Except     (ExceptT (ExceptT), MonadError (throwError),
                                            runExceptT, withExceptT)
 import qualified Data.List.NonEmpty       as NE
@@ -62,62 +62,12 @@
     tip <- GS.getTip
     when (tip /= blocks ^. _Wrapped . _neHead . prevBlockL) $
         throwError "the first block isn't based on the tip"
-<<<<<<< HEAD
-    leaders <-
-        lrcActionOnEpochReason
-        headEpoch
-        (sformat
-         ("Block.Logic#verifyBlocksPrefix: there are no leaders for epoch "%build) headEpoch)
-        LrcDB.getLeaders
-    case blocks ^. _Wrapped . _neHead of
-        (Left block) ->
-            when (block ^. genBlockLeaders /= leaders) $
-                throwError "Genesis block leaders don't match with LRC-computed"
-        _ -> pass
-    (adoptedBV, adoptedBVD) <- UDB.getAdoptedBVFull
-    -- We verify that data in blocks is known if protocol version used
-    -- by this software is greater than or equal to adopted
-    -- version. That's because:
-    -- 1. Authors of this software are aware of adopted version.
-    -- 2. Each issued block must be formed with respect to adopted version.
-    --
-    -- Comparison is quite tricky here. Table below demonstrates it.
-    --
-    --   Our | Adopted | Check?
-    -- ————————————————————————
-    -- 1.2.3 |  1.2.3  | Yes
-    -- 1.2.3 |  1.2.4  | No
-    -- 1.2.3 |  1.2.2  | No
-    -- 1.2.3 |  1.3.2  | No
-    -- 1.2.3 |  1.1.1  | Yes
-    -- 2.2.8 |  1.9.9  | Yes
-    --
-    -- If `(major, minor)` of our version is greater than of adopted
-    -- one, then check is certainly done. If it's equal, then check is
-    -- done only if `alt` component is the same as adopted one. In
-    -- other cases (i. e. when our `(major, minor)` is less than from
-    -- adopted version) check is not done.
-    let toMajMin BlockVersion {..} = (bvMajor, bvMinor)
-    let lastKnownMajMin = toMajMin lastKnownBlockVersion
-    let adoptedMajMin = toMajMin adoptedBV
-    let dataMustBeKnown = lastKnownMajMin > adoptedMajMin
-                       || lastKnownBlockVersion == adoptedBV
-    -- For all issuers of blocks we're processing retrieve their PSK
-    -- trees if any and create a hashmap of these.
-    pskCerts <- do
-        let issuers = blocks ^.. _Wrapped . each . _Right . mainBlockLeaderKey
-        GS.getPskForest $ Left issuers
-    verResToMonadError formatAllErrors $
-        Pure.verifyBlocks curSlot dataMustBeKnown adoptedBVD
-        (Just leaders) (Just pskCerts) blocks
-=======
     -- Some verifications need to know whether all data must be known.
     -- We determine it here and pass to all interested components.
     adoptedBV <- UDB.getAdoptedBV
     let dataMustBeKnown = mustDataBeKnown adoptedBV
     -- And then we run verification of each component.
     slogVerifyBlocks blocks
->>>>>>> eb7d5974
     _ <- withExceptT pretty $ sscVerifyBlocks blocks
     TxpGlobalSettings {..} <- Ether.ask'
     txUndo <- withExceptT pretty $ tgsVerifyBlocks dataMustBeKnown $
