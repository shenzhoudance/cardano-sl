{-# LANGUAGE ConstrainedClassMethods   #-}
{-# LANGUAGE DefaultSignatures         #-}
{-# LANGUAGE DeriveGeneric             #-}
{-# LANGUAGE ExistentialQuantification #-}
{-# LANGUAGE FlexibleContexts          #-}
{-# LANGUAGE FlexibleInstances         #-}
{-# LANGUAGE MultiParamTypeClasses     #-}
{-# LANGUAGE ScopedTypeVariables       #-}
{-# LANGUAGE TypeFamilies              #-}
{-# LANGUAGE UndecidableInstances      #-}

-- | Peer discovery

module Pos.DHT (
    DHTException (..),
    DHTKey,
    dhtKeyBytes,
    DHTData,
    DHTNode (..),
    DHTNodeType (..),
    DHTMsgHeader (..),
    MonadDHT (..),
    MonadMessageDHT (..),
    MonadResponseDHT (..),
    DHTResponseT,
    getDHTResponseT,
    mapDHTResponseT,
    mapListenerDHT,
    randomDHTKey,
    bytesToDHTKey,
    dhtNodeType,
    WithDefaultMsgHeader (..),
    ListenerDHT (..),
    withDhtLogger,
    filterByNodeType,
    joinNetworkNoThrow,
    defaultSendToNeighbors,
    defaultSendToNode
) where

import           Control.Monad.Catch       (MonadCatch, MonadMask, MonadThrow, catch,
                                            throwM)
import           Control.Monad.Trans.Class (MonadTrans)
import           Control.TimeWarp.Logging  (LoggerName,
<<<<<<< HEAD
                                            WithNamedLogger (modifyLoggerName), logInfo,
                                            logWarning)
import           Control.TimeWarp.Rpc      (BinaryP, HeaderNContentData, Message,
                                            MonadDialog, MonadTransfer (..),
                                            NetworkAddress, ResponseT, Unpackable, closeR,
                                            hoistRespCond, mapResponseT, replyH, sendH)
=======
                                            WithNamedLogger (modifyLoggerName), logDebug,
                                            logInfo, logWarning)
import           Control.TimeWarp.Rpc      (BinaryP, HeaderNContentData, Message,
                                            MonadDialog, MonadTransfer (..),
                                            NetworkAddress, ResponseT, Unpackable, closeR,
                                            hoistRespCond, mapResponseT, peerAddr, replyH,
                                            sendH)
>>>>>>> 9169a701
import           Control.TimeWarp.Timed    (MonadTimed, ThreadId)
import           Data.Binary               (Binary)
import qualified Data.ByteString           as BS
import           Data.Proxy                (Proxy (Proxy))
import           Data.Text.Buildable       (Buildable (..))
import           Data.Text.Lazy            (unpack)
import           Data.Text.Lazy.Builder    (toLazyText)
import           Formatting                (bprint, int, sformat, shown, (%))
import qualified Formatting                as F
import           Pos.Crypto.Random         (secureRandomBS)
import           Pos.Util                  (messageName')
import           Prelude                   (show)
import           Serokell.Util.Text        (listBuilderJSON)
import           Universum                 hiding (catch, show)

import           Pos.Constants             (neighborsSendThreshold)

import qualified Serokell.Util.Base64      as B64

class Monad m => MonadDHT m where
    joinNetwork :: [DHTNode] -> m ()

  -- Peer discovery: query DHT for random key
  -- Processing request, node will discover few other nodes
  -- We return these newly discovered nodes among with already known
  -- (List of known nodes is updated as well)
    discoverPeers :: DHTNodeType -> m [DHTNode]

    getKnownPeers :: m [DHTNode]

    currentNodeKey :: m DHTKey

    dhtLoggerName :: Proxy m -> LoggerName
    -- dhtLoggerName Proxy = "MonadDHT"

dhtLoggerNameM :: forall m . MonadDHT m => m LoggerName
dhtLoggerNameM = pure $ dhtLoggerName (Proxy :: Proxy m)

withDhtLogger
    :: (WithNamedLogger m, MonadDHT m)
    => m a -> m a
withDhtLogger action = do
    subName <- dhtLoggerNameM
    modifyLoggerName (<> subName) action

data DHTMsgHeader = BroadcastHeader
                  | SimpleHeader { dmhNoCache :: Bool }
  deriving (Generic, Show)

instance Binary DHTMsgHeader

class WithDefaultMsgHeader m where
    defaultMsgHeader :: Message r => r -> m DHTMsgHeader

class MonadDHT m => MonadMessageDHT m where

    sendToNetwork :: (Binary r, Message r) => r -> m ()

    sendToNode :: (Binary r, Message r) => NetworkAddress -> r -> m ()

    sendToNeighbors :: (Binary r, Message r) => r -> m Int

<<<<<<< HEAD
    default sendToNode :: (Binary r, Message r, WithDefaultMsgHeader m, MonadDialog BinaryP m) => NetworkAddress -> r -> m ()
=======
    default sendToNode :: (Binary r, Message r, WithNamedLogger m, WithDefaultMsgHeader m, MonadIO m, MonadDialog BinaryP m) => NetworkAddress -> r -> m ()
>>>>>>> 9169a701
    sendToNode = defaultSendToNode

    default sendToNeighbors :: (Binary r, Message r, WithNamedLogger m, MonadCatch m, MonadIO m) => r -> m Int
    sendToNeighbors = defaultSendToNeighbors

class MonadMessageDHT m => MonadResponseDHT m where
  replyToNode :: (Binary r, Message r) => r -> m ()
  closeResponse :: m ()

data ListenerDHT m =
    forall r . (Unpackable BinaryP (HeaderNContentData DHTMsgHeader r), Message r)
            => ListenerDHT (r -> DHTResponseT m ())

defaultSendToNode
    :: ( MonadMessageDHT m
       , Binary r
       , Message r
       , WithDefaultMsgHeader m
<<<<<<< HEAD
       , MonadDialog BinaryP m
       )
    => NetworkAddress -> r -> m ()
defaultSendToNode addr msg = do
=======
       , WithNamedLogger m
       , MonadDialog BinaryP m
       , MonadIO m
       )
    => NetworkAddress -> r -> m ()
defaultSendToNode addr msg = do
    withDhtLogger $
      logDebug $ sformat ("Sending message " % F.build % " to node " % shown) (messageName' msg) addr
>>>>>>> 9169a701
    header <- defaultMsgHeader msg
    sendH addr header msg

defaultSendToNeighbors
    :: ( MonadMessageDHT m
       , Binary r
       , Message r
       , WithNamedLogger m
       , MonadCatch m
       , MonadIO m
       )
    => r -> m Int
defaultSendToNeighbors msg = do
    withDhtLogger $
      logDebug $ sformat ("Sending message " % F.build % " neighbors") (messageName' msg)
    nodes <- filterByNodeType DHTFull <$> getKnownPeers
    succeed <- sendToNodes nodes
    succeed' <-
        if succeed < neighborsSendThreshold
            then (+) succeed <$>
                 do nodes' <- discoverPeers DHTFull
                    sendToNodes $
                        filter (isJust . flip find nodes . (==)) nodes'
            else return succeed
    when (succeed' < neighborsSendThreshold) $
        logWarning $
        sformat
            ("Send to only " % int % " nodes, threshold is " % int)
            succeed'
            (neighborsSendThreshold :: Int)
    return succeed'
  where
    -- TODO make this function asynchronous after presenting some `MonadAsync` constraint
    sendToNodes nodes = length . filter identity <$> mapM send' nodes
    send' node = (sendToNode (dhtAddr node) msg >> return True) `catch` handleE
      where
        handleE (e :: SomeException) = do
          logInfo $ sformat ("Error sending message to " % F.build % ": " % shown) node e
          return False

newtype DHTData = DHTData ()
  deriving (Eq, Ord, Binary, Show)

-- DHTKey should be strictly 20-byte long
newtype DHTKey = DHTKey { dhtKeyBytes :: BS.ByteString }
  deriving (Eq, Ord, Binary)

instance Buildable DHTKey where
    build key@(DHTKey bs) = buildType (dhtNodeType key)
                `mappend` build ' '
                `mappend` build (B64.encodeUrl bs)
      where
        buildType Nothing  = "<Unknown type>"
        buildType (Just s) = build s

instance Show DHTKey where
  show = unpack . toLazyText . build

-- Node type is determined by first byte of key
data DHTNodeType
  -- node which participates only in supporting DHT, i.e. not a part of PoS communication
  = DHTSupporter
  -- full node, i.e. fully participating in both DHT supporting and PoS
  | DHTFull
  -- client node (for SPV). Key idea is that clients, being a part of DHT, are rarely queried
  | DHTClient
  deriving (Eq, Ord, Show)

instance Buildable DHTNodeType where
  build = build . show

dhtNodeType :: DHTKey -> Maybe DHTNodeType
dhtNodeType (DHTKey bs) = impl $ BS.head bs
  where
    impl 0x00 = Just DHTSupporter
    impl 0x30 = Just DHTFull
    impl 0xF0 = Just DHTClient
    impl _    = Nothing

typeByte :: DHTNodeType -> Word8
typeByte DHTSupporter = 0x00
typeByte DHTFull      = 0x30
typeByte DHTClient    = 0xF0

bytesToDHTKey :: IsString s => BS.ByteString -> Either s DHTKey
bytesToDHTKey bs = if BS.length bs /= 20
                      then Left "Key ength must be exactly 20 bytes"
                      else Right $ DHTKey bs

randomDHTKey :: MonadIO m => DHTNodeType -> m DHTKey
randomDHTKey type_ = (DHTKey . BS.cons (typeByte type_)) <$> secureRandomBS 19

data DHTNode = DHTNode { dhtAddr   :: NetworkAddress
                       , dhtNodeId :: DHTKey
                       }
  deriving (Eq, Ord, Show)

instance Buildable DHTNode where
    build (DHTNode (peerHost, peerPort) key)
      = bprint (F.build % " at " % F.stext % ":" % F.build)
               key
               (decodeUtf8 peerHost)
               peerPort

instance Buildable [DHTNode] where
    build = listBuilderJSON

data DHTException = NodeDown | AllPeersUnavailable
  deriving (Show, Typeable)

instance Exception DHTException

instance MonadDHT m => MonadDHT (ResponseT m) where
    discoverPeers = lift . discoverPeers
    getKnownPeers = lift getKnownPeers
    currentNodeKey = lift currentNodeKey
    joinNetwork = lift . joinNetwork
    dhtLoggerName _ = dhtLoggerName (Proxy :: Proxy m)

instance MonadMessageDHT m => MonadMessageDHT (ResponseT m) where
    sendToNetwork = lift . sendToNetwork
    sendToNode node = lift . sendToNode node
    sendToNeighbors = lift . sendToNeighbors

instance (Monad m, WithDefaultMsgHeader m) => WithDefaultMsgHeader (ResponseT m) where
  defaultMsgHeader = lift . defaultMsgHeader

newtype DHTResponseT m a = DHTResponseT
    { getDHTResponseT :: ResponseT m a
    } deriving (Functor, Applicative, Monad, MonadIO, MonadTrans,
                MonadThrow, MonadCatch, MonadMask,
                MonadState s, WithDefaultMsgHeader,
                WithNamedLogger, MonadTimed, MonadDialog t, MonadDHT, MonadMessageDHT)

instance MonadTransfer m => MonadTransfer (DHTResponseT m) where
    sendRaw addr p = DHTResponseT $ sendRaw addr p
    listenRaw binding sink = DHTResponseT $ listenRaw binding (hoistRespCond getDHTResponseT sink)
    close = DHTResponseT . close

type instance ThreadId (DHTResponseT m) = ThreadId m

<<<<<<< HEAD
instance (WithDefaultMsgHeader m, MonadMessageDHT m, MonadDialog BinaryP m, MonadIO m) => MonadResponseDHT (DHTResponseT m) where
=======
instance (WithNamedLogger m, WithDefaultMsgHeader m, MonadMessageDHT m, MonadDialog BinaryP m, MonadIO m) => MonadResponseDHT (DHTResponseT m) where
>>>>>>> 9169a701
  replyToNode msg = do
    addr <- DHTResponseT $ peerAddr
    withDhtLogger $
      logDebug $ sformat ("Replying with message " % F.build % " to " % F.build) (messageName' msg) addr
    header <- defaultMsgHeader msg
    DHTResponseT $ replyH header msg
  closeResponse = DHTResponseT closeR

mapDHTResponseT :: (m a -> n b) -> DHTResponseT m a -> DHTResponseT n b
mapDHTResponseT how = DHTResponseT . mapResponseT how . getDHTResponseT

-- | Helper for substituting inner monad stack in `ListenerDHT`
mapListenerDHT :: (m () -> n ()) -> ListenerDHT m -> ListenerDHT n
mapListenerDHT how (ListenerDHT listen) = ListenerDHT $ mapDHTResponseT how . listen

filterByNodeType :: DHTNodeType -> [DHTNode] -> [DHTNode]
filterByNodeType type_ = filter (\n -> dhtNodeType (dhtNodeId n) == Just type_)

joinNetworkNoThrow :: (MonadDHT m, MonadCatch m, MonadIO m, WithNamedLogger m) => [DHTNode] -> m ()
joinNetworkNoThrow peers = joinNetwork peers `catch` handleJoinE
  where
    handleJoinE AllPeersUnavailable =
        logInfo $ sformat ("Not connected to any of peers " % F.build) peers
    handleJoinE e = throwM e<|MERGE_RESOLUTION|>--- conflicted
+++ resolved
@@ -42,14 +42,6 @@
                                             throwM)
 import           Control.Monad.Trans.Class (MonadTrans)
 import           Control.TimeWarp.Logging  (LoggerName,
-<<<<<<< HEAD
-                                            WithNamedLogger (modifyLoggerName), logInfo,
-                                            logWarning)
-import           Control.TimeWarp.Rpc      (BinaryP, HeaderNContentData, Message,
-                                            MonadDialog, MonadTransfer (..),
-                                            NetworkAddress, ResponseT, Unpackable, closeR,
-                                            hoistRespCond, mapResponseT, replyH, sendH)
-=======
                                             WithNamedLogger (modifyLoggerName), logDebug,
                                             logInfo, logWarning)
 import           Control.TimeWarp.Rpc      (BinaryP, HeaderNContentData, Message,
@@ -57,7 +49,6 @@
                                             NetworkAddress, ResponseT, Unpackable, closeR,
                                             hoistRespCond, mapResponseT, peerAddr, replyH,
                                             sendH)
->>>>>>> 9169a701
 import           Control.TimeWarp.Timed    (MonadTimed, ThreadId)
 import           Data.Binary               (Binary)
 import qualified Data.ByteString           as BS
@@ -120,11 +111,7 @@
 
     sendToNeighbors :: (Binary r, Message r) => r -> m Int
 
-<<<<<<< HEAD
-    default sendToNode :: (Binary r, Message r, WithDefaultMsgHeader m, MonadDialog BinaryP m) => NetworkAddress -> r -> m ()
-=======
     default sendToNode :: (Binary r, Message r, WithNamedLogger m, WithDefaultMsgHeader m, MonadIO m, MonadDialog BinaryP m) => NetworkAddress -> r -> m ()
->>>>>>> 9169a701
     sendToNode = defaultSendToNode
 
     default sendToNeighbors :: (Binary r, Message r, WithNamedLogger m, MonadCatch m, MonadIO m) => r -> m Int
@@ -143,12 +130,6 @@
        , Binary r
        , Message r
        , WithDefaultMsgHeader m
-<<<<<<< HEAD
-       , MonadDialog BinaryP m
-       )
-    => NetworkAddress -> r -> m ()
-defaultSendToNode addr msg = do
-=======
        , WithNamedLogger m
        , MonadDialog BinaryP m
        , MonadIO m
@@ -157,7 +138,6 @@
 defaultSendToNode addr msg = do
     withDhtLogger $
       logDebug $ sformat ("Sending message " % F.build % " to node " % shown) (messageName' msg) addr
->>>>>>> 9169a701
     header <- defaultMsgHeader msg
     sendH addr header msg
 
@@ -299,11 +279,7 @@
 
 type instance ThreadId (DHTResponseT m) = ThreadId m
 
-<<<<<<< HEAD
-instance (WithDefaultMsgHeader m, MonadMessageDHT m, MonadDialog BinaryP m, MonadIO m) => MonadResponseDHT (DHTResponseT m) where
-=======
 instance (WithNamedLogger m, WithDefaultMsgHeader m, MonadMessageDHT m, MonadDialog BinaryP m, MonadIO m) => MonadResponseDHT (DHTResponseT m) where
->>>>>>> 9169a701
   replyToNode msg = do
     addr <- DHTResponseT $ peerAddr
     withDhtLogger $
