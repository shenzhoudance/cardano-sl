{-# LANGUAGE FlexibleContexts #-}
{-# LANGUAGE TemplateHaskell  #-}

module Pos.Ssc.GodTossing.LocalData.Helpers
       (
         HasGtState (..)
       , GtState
       , gtRunModify
       , gtRunRead
       ) where

import           Control.Lens                       (makeClassy)
import           Universum

<<<<<<< HEAD
import           Pos.Ssc.GodTossing.Types.Base           (CommitmentsMap, OpeningsMap,
                                                          SharesMap, VssCertificatesMap)
import           Pos.Ssc.GodTossing.Types.Instance       ()
import           Pos.Types                               (SlotId)
=======
import           Pos.Ssc.Extra                      (MonadSscLD (modifyLocalData))
import qualified Pos.Ssc.GodTossing.LocalData.Types as LD
import           Pos.Ssc.GodTossing.Types           (CommitmentsMap, GtGlobalState,
                                                     OpeningsMap, SharesMap,
                                                     SscGodTossing, VssCertificatesMap,
                                                     _gsCommitments, _gsOpenings,
                                                     _gsShares, _gsVssCertificates)
import           Pos.Types                          (SlotId)
>>>>>>> 184f5cd2

-- | This wrapper using for pass local and global state to
-- | functions which works with state using lens.
data GtState = GtState
     {
      -- | Set of 'Commitment's stored in blocks for current epoch. This can
      -- be calculated by 'mconcat'ing stored commitments, but it would be
      -- inefficient to do it every time we need to know if commitments is
      -- stored in blocks.
      _gtGlobalCommitments  :: !CommitmentsMap
    , -- | Openings stored in blocks
      _gtGlobalOpenings     :: !OpeningsMap
    , -- | Decrypted shares stored in blocks. These shares are guaranteed to
      -- match encrypted shares stored in 'dsGlobalCommitments'.
      _gtGlobalShares       :: !SharesMap
    , -- | VSS certificates stored in blocks (for all time, not just for
      -- current epoch)
      _gtGlobalCertificates :: !VssCertificatesMap
      -- | Local set of 'Commitment's. These are valid commitments which are
      -- known to the node and not stored in blockchain. It is useful only
      -- for the first 'k' slots, after that it should be discarded.
    , _gtLocalCommitments   :: !CommitmentsMap
    , -- | Local set of openings
      _gtLocalOpenings      :: !OpeningsMap
    , -- | Local set of decrypted shares (encrypted shares are stored in
      -- commitments).
      _gtLocalShares        :: !SharesMap
    , -- | Local set of VSS certificates
      _gtLocalCertificates  :: !VssCertificatesMap
    , -- | Last slot we are aware of.
      _gtLastProcessedSlot  :: !SlotId
    } deriving Show

makeClassy ''GtState

gtRunModify
    :: MonadSscLD SscGodTossing m
    => State GtState a -> m a
gtRunModify upd =
    modifyLocalData (
        \(g, l) ->
          let (res, newState) = runState upd (toGtState g l) in
          (res, fromGtState newState))

 -- TODO maybe should we add readLocalData :: ((SscGlobalState, SscLolalData) ->
 --                                           (a, SscLolalData)) -> m a
gtRunRead
    :: MonadSscLD SscGodTossing m
    => Reader GtState a -> m a
gtRunRead rd =
    modifyLocalData (
        \(g, l) ->
          let res = runReader rd (toGtState g l) in
          (res, l))

<<<<<<< HEAD
toGtState :: GtGlobalState -> GtLocalData -> GtState
=======
toGtState :: GtGlobalState -> LD.GtLocalData -> GtState
>>>>>>> 184f5cd2
toGtState g l =
    GtState
    { -- Can I simplify it?
      _gtGlobalCommitments  = _gsCommitments g
    , _gtGlobalOpenings     = _gsOpenings g
    , _gtGlobalShares       = _gsShares g
    , _gtGlobalCertificates = _gsVssCertificates g
<<<<<<< HEAD
    , _gtLocalCommitments   = _ldCommitments l
    , _gtLocalOpenings      = _ldOpenings l
    , _gtLocalShares        = _ldShares l
    , _gtLocalCertificates  = _ldCertificates l
    , _gtLastProcessedSlot  = _ldLastProcessedSlot l
=======
    , _gtLocalCommitments   = LD._ldCommitments l
    , _gtLocalOpenings      = LD._ldOpenings l
    , _gtLocalShares        = LD._ldShares l
    , _gtLocalCertificates  = LD._ldCertificates l
    , _gtLastProcessedSlot  = LD._ldLastProcessedSlot l
>>>>>>> 184f5cd2
    }

fromGtState :: GtState -> GtLocalData
fromGtState st =
    GtLocalData
    {
      _ldCommitments       = _gtLocalCommitments st
    , _ldOpenings          = _gtLocalOpenings st
    , _ldShares            = _gtLocalShares st
    , _ldCertificates      = _gtLocalCertificates st
    , _ldLastProcessedSlot = _gtLastProcessedSlot st
    }<|MERGE_RESOLUTION|>--- conflicted
+++ resolved
@@ -12,12 +12,6 @@
 import           Control.Lens                       (makeClassy)
 import           Universum
 
-<<<<<<< HEAD
-import           Pos.Ssc.GodTossing.Types.Base           (CommitmentsMap, OpeningsMap,
-                                                          SharesMap, VssCertificatesMap)
-import           Pos.Ssc.GodTossing.Types.Instance       ()
-import           Pos.Types                               (SlotId)
-=======
 import           Pos.Ssc.Extra                      (MonadSscLD (modifyLocalData))
 import qualified Pos.Ssc.GodTossing.LocalData.Types as LD
 import           Pos.Ssc.GodTossing.Types           (CommitmentsMap, GtGlobalState,
@@ -26,7 +20,6 @@
                                                      _gsCommitments, _gsOpenings,
                                                      _gsShares, _gsVssCertificates)
 import           Pos.Types                          (SlotId)
->>>>>>> 184f5cd2
 
 -- | This wrapper using for pass local and global state to
 -- | functions which works with state using lens.
@@ -82,11 +75,7 @@
           let res = runReader rd (toGtState g l) in
           (res, l))
 
-<<<<<<< HEAD
-toGtState :: GtGlobalState -> GtLocalData -> GtState
-=======
 toGtState :: GtGlobalState -> LD.GtLocalData -> GtState
->>>>>>> 184f5cd2
 toGtState g l =
     GtState
     { -- Can I simplify it?
@@ -94,24 +83,16 @@
     , _gtGlobalOpenings     = _gsOpenings g
     , _gtGlobalShares       = _gsShares g
     , _gtGlobalCertificates = _gsVssCertificates g
-<<<<<<< HEAD
-    , _gtLocalCommitments   = _ldCommitments l
-    , _gtLocalOpenings      = _ldOpenings l
-    , _gtLocalShares        = _ldShares l
-    , _gtLocalCertificates  = _ldCertificates l
-    , _gtLastProcessedSlot  = _ldLastProcessedSlot l
-=======
     , _gtLocalCommitments   = LD._ldCommitments l
     , _gtLocalOpenings      = LD._ldOpenings l
     , _gtLocalShares        = LD._ldShares l
     , _gtLocalCertificates  = LD._ldCertificates l
     , _gtLastProcessedSlot  = LD._ldLastProcessedSlot l
->>>>>>> 184f5cd2
     }
 
-fromGtState :: GtState -> GtLocalData
+fromGtState :: GtState -> LD.GtLocalData
 fromGtState st =
-    GtLocalData
+    LD.GtLocalData
     {
       _ldCommitments       = _gtLocalCommitments st
     , _ldOpenings          = _gtLocalOpenings st
