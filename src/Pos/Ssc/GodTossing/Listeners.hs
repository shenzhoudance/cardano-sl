--- conflicted
+++ resolved
@@ -24,13 +24,7 @@
 import           Pos.Binary.Ssc                         ()
 import           Pos.Communication.BiP                  (BiP (..))
 import           Pos.Context                            (WithNodeContext (getNodeContext))
-<<<<<<< HEAD
-import           Pos.Lrc.Types                          (toRichmen)
-import           Pos.NewDHT.Model.Class                 (MonadDHT (..))
-=======
 import qualified Pos.DB.Lrc                             as LrcDB
-import           Pos.DHT.Model                          (ListenerDHT (..))
->>>>>>> 3da74808
 import           Pos.Security                           (shouldIgnorePkAddress)
 import           Pos.Slotting                           (getCurrentSlot)
 import           Pos.Ssc.Class.Listeners                (SscListenersClass (..))
