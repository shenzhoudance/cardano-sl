{-# LANGUAGE DataKinds #-}

module Pos.Ssc.GodTossing.Network.Constraint
       ( GtMessageConstraints
       ) where

import           Universum

import           Data.Tagged                      (Tagged)
import           Node.Message.Class               (Message)

import           Pos.Communication.Limits.Types   (MessageLimited)
<<<<<<< HEAD
import           Pos.Communication.Types.Relay    (DataMsg, InvOrData, ReqMsg)
import           Pos.Core                         (HasCoreConstants, StakeholderId)
=======
import           Pos.Communication.Types.Relay    (DataMsg, InvOrData, ReqMsg, ReqOrRes)
import           Pos.Core                         (StakeholderId)
>>>>>>> 52ffff3f
import           Pos.Ssc.GodTossing.Types.Message (MCCommitment, MCOpening, MCShares,
                                                   MCVssCertificate)

-- TODO: someone who knows networking should take a look because this really
-- doesn't look like something that anyone should ever have to write
type GtMessageConstraints =
    ( Each '[MessageLimited]
        [ DataMsg MCCommitment
        , DataMsg MCOpening
        , DataMsg MCShares
        , DataMsg MCVssCertificate ]
    , Each '[Message]
        [ InvOrData (Tagged MCCommitment     StakeholderId) MCCommitment
        , InvOrData (Tagged MCOpening        StakeholderId) MCOpening
        , InvOrData (Tagged MCShares         StakeholderId) MCShares
        , InvOrData (Tagged MCVssCertificate StakeholderId) MCVssCertificate ]
    , Each '[Message]
        [ ReqMsg (Tagged MCCommitment     StakeholderId)
        , ReqMsg (Tagged MCOpening        StakeholderId)
        , ReqMsg (Tagged MCShares         StakeholderId)
        , ReqMsg (Tagged MCVssCertificate StakeholderId) ]
<<<<<<< HEAD
    , HasCoreConstants
=======
    , Each '[Message]
        [ ReqOrRes (Tagged MCCommitment     StakeholderId)
        , ReqOrRes (Tagged MCOpening        StakeholderId)
        , ReqOrRes (Tagged MCShares         StakeholderId)
        , ReqOrRes (Tagged MCVssCertificate StakeholderId) ]
>>>>>>> 52ffff3f
    )<|MERGE_RESOLUTION|>--- conflicted
+++ resolved
@@ -10,13 +10,8 @@
 import           Node.Message.Class               (Message)
 
 import           Pos.Communication.Limits.Types   (MessageLimited)
-<<<<<<< HEAD
-import           Pos.Communication.Types.Relay    (DataMsg, InvOrData, ReqMsg)
+import           Pos.Communication.Types.Relay    (DataMsg, InvOrData, ReqMsg, ReqOrRes)
 import           Pos.Core                         (HasCoreConstants, StakeholderId)
-=======
-import           Pos.Communication.Types.Relay    (DataMsg, InvOrData, ReqMsg, ReqOrRes)
-import           Pos.Core                         (StakeholderId)
->>>>>>> 52ffff3f
 import           Pos.Ssc.GodTossing.Types.Message (MCCommitment, MCOpening, MCShares,
                                                    MCVssCertificate)
 
@@ -38,13 +33,10 @@
         , ReqMsg (Tagged MCOpening        StakeholderId)
         , ReqMsg (Tagged MCShares         StakeholderId)
         , ReqMsg (Tagged MCVssCertificate StakeholderId) ]
-<<<<<<< HEAD
-    , HasCoreConstants
-=======
     , Each '[Message]
         [ ReqOrRes (Tagged MCCommitment     StakeholderId)
         , ReqOrRes (Tagged MCOpening        StakeholderId)
         , ReqOrRes (Tagged MCShares         StakeholderId)
         , ReqOrRes (Tagged MCVssCertificate StakeholderId) ]
->>>>>>> 52ffff3f
+    , HasCoreConstants
     )