--- conflicted
+++ resolved
@@ -36,12 +36,8 @@
                                          flattenSlotId, getSlotIndex, slotIdF)
 import           Pos.Discovery.Class    (MonadDiscovery)
 import           Pos.Exception          (CardanoException)
-<<<<<<< HEAD
+import           Pos.Recovery.Info      (MonadRecoveryInfo (recoveryInProgress))
 import           Pos.Reporting.MemState (HasReportingContext)
-=======
-import           Pos.Recovery.Info      (MonadRecoveryInfo (recoveryInProgress))
-import           Pos.Reporting.MemState (MonadReportingMem)
->>>>>>> f95443a5
 import           Pos.Reporting.Methods  (reportMisbehaviourSilent, reportingFatal)
 import           Pos.Shutdown           (HasShutdownContext, runIfNotShutdown)
 import           Pos.Slotting.Class     (MonadSlots (..))
