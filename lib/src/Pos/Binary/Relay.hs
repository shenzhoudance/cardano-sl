--- conflicted
+++ resolved
@@ -4,47 +4,22 @@
 
 import           Universum
 
-<<<<<<< HEAD
 import           Pos.Binary.Class              (Bi (..))
 import           Pos.Binary.Crypto             ()
 import           Pos.Binary.Ssc                ()
 import           Pos.Binary.Update             ()
 import           Pos.Communication.Types.Relay (DataMsg (..))
-import           Pos.Core.Configuration        (HasConfiguration)
-import           Pos.Core.Update               (UpdateProposal, UpdateVote (..))
-import           Pos.Crypto                    (hash)
 import           Pos.Delegation.Types          (ProxySKLightConfirmation)
 import           Pos.Types                     (ProxySKHeavy, ProxySKLight)
 
-instance HasConfiguration => Bi (DataMsg (UpdateProposal, [UpdateVote])) where
-  encode = encode . dmContents
-  decode = do
-    c@(up, votes) <- decode
-    let !id = hash up
-    unless (all ((id ==) . uvProposalId) votes) $ fail "decode@DataMsg@Update: vote's uvProposalId must be equal UpId"
-    pure $ DataMsg c
-
-instance HasConfiguration => Bi (DataMsg UpdateVote) where
-  encode = encode . dmContents
-  decode = DataMsg <$> decode
-=======
-import           Pos.Binary.Class                 (Bi (..))
-import           Pos.Binary.Crypto                ()
-import           Pos.Binary.Ssc                   ()
-import           Pos.Binary.Update                ()
-import           Pos.Communication.Types.Relay    (DataMsg (..))
-import           Pos.Delegation.Types             (ProxySKLightConfirmation)
-import           Pos.Types                        (ProxySKHeavy, ProxySKLight)
->>>>>>> 6b733e06
-
 instance Bi (DataMsg ProxySKLight) where
-  encode = encode . dmContents
-  decode = DataMsg <$> decode
+    encode = encode . dmContents
+    decode = DataMsg <$> decode
 
 instance Bi (DataMsg ProxySKHeavy) where
-  encode = encode . dmContents
-  decode = DataMsg <$> decode
+    encode = encode . dmContents
+    decode = DataMsg <$> decode
 
 instance Bi (DataMsg ProxySKLightConfirmation) where
-  encode = encode . dmContents
-  decode = DataMsg <$> decode+    encode = encode . dmContents
+    decode = DataMsg <$> decode