--- conflicted
+++ resolved
@@ -24,10 +24,7 @@
        , MonadDB m
        , MonadIO m
        , Mockables m [Async, Concurrently, Delay]
-<<<<<<< HEAD
-       , MonadReader ctx m, HasLens LrcContext ctx LrcContext
-=======
-       , Ether.MonadReader' LrcContext m
-       , Ether.MonadReader' GenesisStakes m
->>>>>>> 9ee12d3c
+       , MonadReader ctx m
+       , HasLens LrcContext ctx LrcContext
+       , HasLens GenesisStakes ctx GenesisStakes
        )