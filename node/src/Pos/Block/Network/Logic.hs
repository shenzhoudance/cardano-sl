--- conflicted
+++ resolved
@@ -67,12 +67,7 @@
 import qualified Pos.DB.DB                  as DB
 import           Pos.Exception              (cardanoExceptionFromException,
                                              cardanoExceptionToException)
-<<<<<<< HEAD
-import           Pos.Reporting.Methods      (reportMisbehaviourSilent)
-=======
-import           Pos.Infra.Semaphore        (modifyBlkSemaphore)
 import           Pos.Reporting.Methods      (reportMisbehaviour)
->>>>>>> bcbab689
 import           Pos.Ssc.Class              (SscHelpersClass, SscWorkersClass)
 import           Pos.StateLock              (Priority (..), modifyStateLock)
 import           Pos.Util                   (inAssertMode, _neHead, _neLast)
