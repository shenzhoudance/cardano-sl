{-# LANGUAGE FlexibleContexts     #-}
{-# LANGUAGE FlexibleInstances    #-}
{-# LANGUAGE OverloadedStrings    #-}
{-# LANGUAGE PolyKinds            #-}
{-# LANGUAGE ScopedTypeVariables  #-}
{-# LANGUAGE TypeOperators        #-}
{-# LANGUAGE UndecidableInstances #-}
{-# OPTIONS_GHC -fno-warn-orphans #-}

module APISpec where

import           Universum

import qualified Control.Concurrent.STM as STM
import           Data.Default (def)
import           Network.HTTP.Client hiding (Proxy)
import           Network.HTTP.Types
import           Ntp.Client (withoutNtpClient)
import qualified Pos.Diffusion.Types as D
import           Pos.Util.CompileInfo (withCompileInfo)
import           Pos.Wallet.WalletMode (WalletMempoolExt)
import           Pos.Wallet.Web.Mode (WalletWebModeContext (..))
import           Pos.Wallet.Web.Sockets (ConnectionsVar)
import           Pos.Wallet.Web.State (WalletDB)
import           Pos.Wallet.Web.Tracking.Types (SyncQueue)
import           Pos.WorkMode (RealModeContext (..))
import           Serokell.AcidState.ExtendedState
import           Servant
import           Servant.QuickCheck
import           Servant.QuickCheck.Internal
import           Test.Hspec
import           Test.Pos.Configuration (withDefConfigurations)
import           Test.QuickCheck
import           Test.QuickCheck.Instances ()

import           Cardano.Wallet.API.Request
import           Cardano.Wallet.API.Types
import qualified Cardano.Wallet.API.V1 as V0
import qualified Cardano.Wallet.API.V1 as V1
import qualified Cardano.Wallet.API.V1.LegacyHandlers as V0
import qualified Cardano.Wallet.API.V1.LegacyHandlers as V1
import qualified Cardano.Wallet.API.V1.Migration as Migration
import           Cardano.Wallet.API.V1.Parameters
import           Cardano.Wallet.API.V1.Types ()

--
-- Instances to allow use of `servant-quickcheck`.
--

instance HasGenRequest (apiType a :> sub) =>
         HasGenRequest (WithDefaultApiArg apiType a :> sub) where
    genRequest _ = genRequest (Proxy @(apiType a :> sub))

instance HasGenRequest (argA a :> argB a :> sub) =>
         HasGenRequest (AlternativeApiArg argA argB a :> sub) where
    genRequest _ = genRequest (Proxy @(argA a :> argB a :> sub))

-- NOTE(adinapoli): This can be improved to produce proper filtering & sorting
-- queries.
instance HasGenRequest sub => HasGenRequest (SortBy syms res :> sub) where
    genRequest _ = genRequest (Proxy @sub)

instance HasGenRequest sub => HasGenRequest (FilterBy syms res :> sub) where
    genRequest _ = genRequest (Proxy @sub)

instance HasGenRequest sub => HasGenRequest (Tags tags :> sub) where
    genRequest _ = genRequest (Proxy :: Proxy sub)

instance HasGenRequest (sub :: *) => HasGenRequest (WalletRequestParams :> sub) where
    genRequest _ = genRequest (Proxy @(WithWalletRequestParams sub))

--
-- RESTful-abiding predicates
--

-- | Checks that every DELETE request should return a 204 NoContent.
deleteReqShouldReturn204 :: RequestPredicate
deleteReqShouldReturn204 = RequestPredicate $ \req mgr ->
     if (method req == methodDelete)
       then do
         resp <- httpLbs req mgr
         let status = responseStatus resp
         when (statusIsSuccessful status && status /= status204) $
           throwM $ PredicateFailure "deleteReqShouldReturn204" (Just req) resp
         return [resp]
       else return []

-- | Checks that every PUT request is idempotent. Calling an endpoint with a PUT
-- twice should return the same result.
putIdempotency :: RequestPredicate
putIdempotency = RequestPredicate $ \req mgr ->
     if (method req == methodPut)
       then do
         resp1 <- httpLbs req mgr
         resp2 <- httpLbs req mgr
         let body1 = responseBody resp1
         let body2 = responseBody resp2
         when (body1 /= body2) $
           throwM $ PredicateFailure "putIdempotency" (Just req) resp1
         return [resp1, resp2]
       else return []

-- | Checks that every request which is not a 204 No Content
-- does not have an empty body, but it always returns something.
noEmptyBody :: RequestPredicate
noEmptyBody = RequestPredicate $ \req mgr -> do
  resp <- httpLbs req mgr
  let body   = responseBody resp
  let status = responseStatus resp
  when (status /= status204 && body == mempty) $
    throwM $ PredicateFailure "noEmptyBody" (Just req) resp
  return [resp]

-- | All the predicates we want to enforce in our API.
predicates :: Predicates
predicates = not500
         <%> deleteReqShouldReturn204
         <%> putIdempotency
         <%> noEmptyBody
         <%> mempty

-- | "Lowers" V0 Handlers from our domain-specific monad to a @Servant@ 'Handler'.
v0Server :: ( Migration.HasConfigurations
            , Migration.HasCompileInfo
            ) => D.Diffusion Migration.MonadV1 -> IO (Server V0.API)
v0Server diffusion = do
  -- TODO(adinapoli): If the monadic stack ends up diverging between V0 and V1,
  -- it's obviously incorrect using 'testV1Context' here.
  ctx <- testV1Context
  withoutNtpClient $ \ntpStatus ->
    return (V0.handlers (Migration.v1MonadNat ctx) diffusion ntpStatus)

-- | "Lowers" V1 Handlers from our domain-specific monad to a @Servant@ 'Handler'.
v1Server :: ( Migration.HasConfigurations
            , Migration.HasCompileInfo
            ) => D.Diffusion Migration.MonadV1 -> IO (Server V1.API)
v1Server diffusion = do
  ctx <- testV1Context
  withoutNtpClient $ \ntpStatus ->
    return (V1.handlers (Migration.v1MonadNat ctx) diffusion ntpStatus)

-- | Returns a test 'V1Context' which can be used for the API specs.
-- Such context will use an in-memory database.
testV1Context :: Migration.HasConfiguration => IO Migration.V1Context
testV1Context =
    WalletWebModeContext <$> testStorage
                         <*> testConnectionsVar
<<<<<<< HEAD
                         <*> testAddrCIdHashes
                         <*> testSyncQueue
=======
>>>>>>> 332158ac
                         <*> testRealModeContext
  where
    testStorage :: IO WalletDB
    testStorage = openMemoryExtendedState def

    testConnectionsVar :: IO ConnectionsVar
    testConnectionsVar = STM.newTVarIO def

<<<<<<< HEAD
    testAddrCIdHashes :: IO AddrCIdHashes
    testAddrCIdHashes = AddrCIdHashes <$> newIORef mempty

    testSyncQueue :: IO SyncQueue
    testSyncQueue = STM.newTBQueueIO 50

=======
>>>>>>> 332158ac
    -- For some categories of tests we won't hit the 'RealModeContext', so that's safe
    -- for now to leave it unimplemented.
    testRealModeContext :: IO (RealModeContext WalletMempoolExt)
    testRealModeContext = return (error "testRealModeContext is currently unimplemented")

-- Our API apparently is returning JSON Arrays which is considered bad practice as very old
-- browsers can be hacked: https://haacked.com/archive/2009/06/25/json-hijacking.aspx/
-- The general consensus, after discussing this with the team, is that we can be moderately safe.
spec :: Spec
spec = withCompileInfo def $ do
    withDefConfigurations $ \_ -> do
      xdescribe "Servant API Properties" $ do
        it "V0 API follows best practices & is RESTful abiding" $ do
          ddl <- D.dummyDiffusionLayer
          withServantServer (Proxy @V0.API) (v0Server (D.diffusion ddl)) $ \burl ->
            serverSatisfies (Proxy @V0.API) burl stdArgs predicates
        it "V1 API follows best practices & is RESTful abiding" $ do
          ddl <- D.dummyDiffusionLayer
          withServantServer (Proxy @V1.API) (v1Server (D.diffusion ddl)) $ \burl ->
            serverSatisfies (Proxy @V1.API) burl stdArgs predicates<|MERGE_RESOLUTION|>--- conflicted
+++ resolved
@@ -145,11 +145,7 @@
 testV1Context =
     WalletWebModeContext <$> testStorage
                          <*> testConnectionsVar
-<<<<<<< HEAD
-                         <*> testAddrCIdHashes
                          <*> testSyncQueue
-=======
->>>>>>> 332158ac
                          <*> testRealModeContext
   where
     testStorage :: IO WalletDB
@@ -158,15 +154,9 @@
     testConnectionsVar :: IO ConnectionsVar
     testConnectionsVar = STM.newTVarIO def
 
-<<<<<<< HEAD
-    testAddrCIdHashes :: IO AddrCIdHashes
-    testAddrCIdHashes = AddrCIdHashes <$> newIORef mempty
-
     testSyncQueue :: IO SyncQueue
     testSyncQueue = STM.newTBQueueIO 50
 
-=======
->>>>>>> 332158ac
     -- For some categories of tests we won't hit the 'RealModeContext', so that's safe
     -- for now to leave it unimplemented.
     testRealModeContext :: IO (RealModeContext WalletMempoolExt)
