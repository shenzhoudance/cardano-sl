--- conflicted
+++ resolved
@@ -31,9 +31,6 @@
                               :> Get '[OctetStream] (WalletResponse (V1 WalletStateSnapshot))
     :<|> "secret-keys"        :> Summary "Clear wallet state and delete all the secret keys."
                               :> DeleteNoContent '[ValidJSON] NoContent
-<<<<<<< HEAD
     :<|> "fail"               :> Summary "Throw a generic error"
                               :> GetNoContent '[ValidJSON] NoContent
-=======
-    )
->>>>>>> f5f3ea1c
+    )