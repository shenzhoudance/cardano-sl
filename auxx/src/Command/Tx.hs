--- conflicted
+++ resolved
@@ -135,11 +135,7 @@
                     Right (tx, _) -> atomically $ writeTQueue txQueue (tx, neighbours)
         let nTrans = conc * duration -- number of transactions we'll send
             allTrans = (zip (drop startAt keysToSend) [0.. conc * duration])
-<<<<<<< HEAD
-            (firstBatch, secondBatch) = splitAt (nTrans `div` 2) allTrans
-=======
             (firstBatch, secondBatch) = splitAt ((3 * nTrans) `div` 2) allTrans
->>>>>>> be97686d
             -- every <slotDuration> seconds, write the number of sent and failed transactions to a CSV file.
         let writeTPS :: m ()
             writeTPS = do
