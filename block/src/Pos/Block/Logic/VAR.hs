--- conflicted
+++ resolved
@@ -18,12 +18,9 @@
 
 import           Universum
 
-<<<<<<< HEAD
 import           Conduit (Consumer, (.|))
 import qualified Conduit
-=======
 import           Control.Exception.Safe (bracketOnError)
->>>>>>> 0ceca33c
 import           Control.Lens (_Wrapped)
 import           Control.Monad.Except (ExceptT (ExceptT), MonadError (throwError), runExceptT,
                                        withExceptT)
