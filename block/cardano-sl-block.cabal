name:                cardano-sl-block
version:             1.1.0
synopsis:            Cardano SL - block processing
description:         Cardano SL - block processing
license:             MIT
license-file:        LICENSE
author:              Serokell
maintainer:          hi@serokell.io
copyright:           2017 IOHK
category:            Currency
build-type:          Simple
cabal-version:       >=1.10

library
  exposed-modules:
                        Pos.Arbitrary.Block
                        Pos.Arbitrary.Block.Message
<<<<<<< HEAD
=======
                        Pos.Arbitrary.Block.Generate
>>>>>>> 6905030f

                        Pos.Block.Base
                        Pos.Block.BHelpers
                        Pos.Block.BListener
                        Pos.Block.BlockWorkMode
                        Pos.Block.Configuration
                        Pos.Block.Error
                        Pos.Block.Logic
                        Pos.Block.RetrievalQueue
                        Pos.Block.Slog
                        Pos.Block.Types

                        Pos.Block.Network
                        Pos.Block.Network.Logic
                        Pos.Block.Network.Retrieval
                        Pos.Block.Network.Types

                        Pos.DB.Block
                        Pos.DB.Block.Load

                        Pos.GState.BlockExtra
                        Pos.GState.SanityCheck

                        -- LRC
                        Pos.Lrc
                        Pos.Lrc.DB
                        Pos.Lrc.FtsPure
                        Pos.Lrc.Genesis

                        -- Binary serialization
                        Pos.Binary.Block.Types
                        Pos.Binary.Block.Network

                        -- Utilities
                        Pos.Util.JsonLog

                        -- Exposed for tests
                        Pos.Block.Logic.VAR
                        Pos.Block.Logic.Integrity

                        Pos.Block.Worker

  other-modules:
                        Pos.Block.Logic.Creation
                        Pos.Block.Logic.Header
                        Pos.Block.Logic.Internal
                        Pos.Block.Logic.Util
                        Pos.Block.Slog.Context
                        Pos.Block.Slog.Logic
                        Pos.Block.Slog.Types

                        -- LRC
                        Pos.Lrc.Consumers
                        Pos.Lrc.DB.Leaders
                        Pos.Lrc.DB.Lrc
                        Pos.Lrc.DB.Richmen
                        Pos.Lrc.Logic
                        Pos.Lrc.Worker


  build-depends:        QuickCheck
                      , aeson
                      , base
                      , bytestring
                      , cardano-sl-binary
                      , cardano-sl-core
                      , cardano-sl-crypto
                      , cardano-sl-db
                      , cardano-sl-delegation
                      , cardano-sl-infra
                      , cardano-sl-lrc
                      , cardano-sl-networking
                      , cardano-sl-ssc
                      , cardano-sl-txp
                      , cardano-sl-update
                      , cardano-sl-util
                      , cborg
                      , conduit
                      , containers
                      , cryptonite
                      , data-default
                      , directory
                      , ekg-core
                      , ether
                      , exceptions
                      , filepath
                      , formatting
                      , generic-arbitrary
                      , lens
                      , log-warper
                      , mtl
                      , random
                      , reflection
                      , rocksdb-haskell-ng
                      , safe-exceptions
                      , serokell-util
                      , stm
                      , text
                      , text-format
                      , time-units
                      , transformers
                      , universum
                      , unliftio
                      , unordered-containers


  default-extensions:   DeriveDataTypeable
                        DeriveGeneric
                        GeneralizedNewtypeDeriving
                        StandaloneDeriving
                        FlexibleContexts
                        FlexibleInstances
                        MultiParamTypeClasses
                        FunctionalDependencies
                        DefaultSignatures
                        NoImplicitPrelude
                        OverloadedStrings
                        RecordWildCards
                        TypeApplications
                        TupleSections
                        ViewPatterns
                        LambdaCase
                        MultiWayIf
                        ConstraintKinds
                        UndecidableInstances
                        BangPatterns
                        TemplateHaskell
                        ScopedTypeVariables
                        MonadFailDesugaring

  hs-source-dirs:       src
  default-language:     Haskell2010

  ghc-options:          -Wall
                        -fno-warn-orphans
                        -O2

  build-tools: cpphs >= 1.19
  ghc-options: -pgmP cpphs -optP --cpp

Benchmark bench-block
    type: exitcode-stdio-1.0
    main-is: Block.hs
    hs-source-dirs: bench
    ghc-options: -O2
    build-depends:   base
                   , bytestring
                   , criterion >= 1.3.0.0
                   , cardano-sl-binary
                   , cardano-sl-block
                   , cardano-sl-crypto
                   , cardano-sl-core
                   , cardano-sl-txp
                   , cardano-sl-update
                   , cardano-sl-ssc
                   , cardano-sl-delegation
                   , formatting
                   , universum
                   , deepseq<|MERGE_RESOLUTION|>--- conflicted
+++ resolved
@@ -15,10 +15,7 @@
   exposed-modules:
                         Pos.Arbitrary.Block
                         Pos.Arbitrary.Block.Message
-<<<<<<< HEAD
-=======
                         Pos.Arbitrary.Block.Generate
->>>>>>> 6905030f
 
                         Pos.Block.Base
                         Pos.Block.BHelpers
