#!/usr/bin/env bash

set -xe

source scripts/set_nixpath.sh

OS_NAME=$(uname -s | tr A-Z a-z)

if [[ ("$OS_NAME" == "linux") && ("$BUILDKITE_BRANCH" == "master") ]];
  then with_haddock=true
  else with_haddock=false
fi

<<<<<<< HEAD
targets="cardano-sl cardano-sl-auxx cardano-sl-tools cardano-sl-wallet-static"
=======
targets="cardano-sl cardano-sl-auxx cardano-sl-tools cardano-sl-wallet cardano-sl-wallet-new"
>>>>>>> 37ab3359

# There are no macOS explorer devs atm and it's only deployed on linux
if [[ "$OS_NAME" == "linux" ]]; then
   targets="$targets cardano-sl-explorer-static"
fi

# TODO: CSL-1133: Add test coverage to CI. To be reenabled when build times
# become smaller and allow coverage report to be built.
#projects="core db lrc infra update ssc godtossing txp"
#to_build=''

#for prj in $projects; do
#  to_build="$to_build cardano-sl-$prj"
#done

for trgt in $targets; do
  # echo "Prebuilding dependencies for $trgt, quietly.."
  # nix-shell -A $trgt --run true --no-build-output --cores 0 --max-jobs 4 default.nix ||
  #         echo "Prebuild failed!"

  echo "Building $trgt verbosely.."
  nix-build -A $trgt -o $trgt.root --argstr gitrev $BUILDKITE_COMMIT
#    TODO: CSL-1133
#    if [[ "$trgt" == "cardano-sl" ]]; then
#      stack test --nix --fast --jobs=2 --coverage \
#      --ghc-options="-j +RTS -A128m -n2m -RTS";
#      stack --nix hpc report $to_build
#    fi

done

#if [[ "$OS_NAME" == "linux" && "$BUILDKITE_BRANCH" == "master" && "$BUILDKITE_PULL_REQUEST" == "false" ]]; then
  # XXX: this won't work, unless `GITHUB_CARDANO_DOCS_ACCESS_2` and `GITHUB_CARDANO_DOCS_ACCESS` vars are supplied
  #
  #./update-wallet-web-api-docs.sh
  #./update-explorer-web-api-docs.sh
  #./update-cli-docs.sh
  #./update-haddock.sh
#fi

# Generate daedalus-bridge
mkdir -p daedalus
pushd daedalus
  echo $BUILDKITE_BUILD_NUMBER > build-id
  echo $BUILDKITE_COMMIT > commit-id
  cp ../log-configs/daedalus.yaml ./log-config-prod.yaml
  cp ../lib/configuration.yaml .
  cp ../lib/*genesis*.json .
  cp ../cardano-sl-tools.root/bin/cardano-launcher .
<<<<<<< HEAD
  cp ../cardano-sl-wallet-static.root/bin/cardano-node .
=======
  cp ../cardano-sl-wallet-new.root/bin/cardano-node .
>>>>>>> 37ab3359
  # check that binaries exit with 0
  ./cardano-node --help > /dev/null
  ./cardano-launcher --help > /dev/null
popd

# Replace BUILDKITE_BRANCH slash not to fail on subdirectory missing
export BUILD_UID="$OS_NAME-${BUILDKITE_BRANCH//\//-}"
export XZ_OPT=-1

###
### Artifact upload
###
ARTIFACT_BUCKET=ci-output-sink        # ex- cardano-sl-travis
CARDANO_ARTIFACT=cardano-binaries     # ex- daedalus-bridge
CARDANO_ARTIFACT_FULL_NAME=${CARDANO_ARTIFACT}-${BUILD_UID}

echo "Packing up ${CARDANO_ARTIFACT} ..."
APP_NAME=cardano-sl
mkdir -p ${APP_NAME}
tar cJf ${APP_NAME}/${CARDANO_ARTIFACT_FULL_NAME}.tar.xz daedalus/
echo "Uploading.."
buildkite-agent artifact upload ${APP_NAME}/${CARDANO_ARTIFACT_FULL_NAME}.tar.xz s3://${ARTIFACT_BUCKET} --job ${BUILDKITE_JOB_ID}
echo "Done."

# For now we dont have macOS developers on explorer
if [[ ("$OS_NAME" == "linux") ]]; then
  # Generate explorer frontend
  export EXPLORER_EXECUTABLE=$(pwd)/cardano-sl-explorer-static.root/bin/cardano-explorer-hs2purs
  ./explorer/frontend/scripts/build.sh

  echo "Packing up explorer-frontend ..."
  APP_NAME=cardano-sl-explorer
  mkdir -p ${APP_NAME}
  tar cJf ${APP_NAME}/explorer-frontend-$BUILD_UID.tar.xz explorer/frontend/dist
  echo "Uploading.."
  buildkite-agent artifact upload "${APP_NAME}/explorer-frontend-$BUILD_UID.tar.xz" s3://${ARTIFACT_BUCKET} --job $BUILDKITE_JOB_ID
  echo "Done."
fi<|MERGE_RESOLUTION|>--- conflicted
+++ resolved
@@ -11,11 +11,7 @@
   else with_haddock=false
 fi
 
-<<<<<<< HEAD
-targets="cardano-sl cardano-sl-auxx cardano-sl-tools cardano-sl-wallet-static"
-=======
 targets="cardano-sl cardano-sl-auxx cardano-sl-tools cardano-sl-wallet cardano-sl-wallet-new"
->>>>>>> 37ab3359
 
 # There are no macOS explorer devs atm and it's only deployed on linux
 if [[ "$OS_NAME" == "linux" ]]; then
@@ -65,11 +61,7 @@
   cp ../lib/configuration.yaml .
   cp ../lib/*genesis*.json .
   cp ../cardano-sl-tools.root/bin/cardano-launcher .
-<<<<<<< HEAD
-  cp ../cardano-sl-wallet-static.root/bin/cardano-node .
-=======
   cp ../cardano-sl-wallet-new.root/bin/cardano-node .
->>>>>>> 37ab3359
   # check that binaries exit with 0
   ./cardano-node --help > /dev/null
   ./cardano-launcher --help > /dev/null
