module Pos.Wallet.Light.Launcher.Runner
       ( runWalletStaticPeers
       , runWallet
       ) where

import           Universum                       hiding (bracket)

import           Control.Monad.Fix               (MonadFix)
import qualified Control.Monad.Reader            as Mtl
import qualified Data.Set                        as Set
import           Mockable                        (MonadMockable, Production, bracket,
                                                  fork, sleepForever)
import           Network.Transport.Abstract      (Transport)
import           Node                            (noReceiveDelay, simpleNodeEndPoint)
import           System.Wlog                     (WithLogger, logDebug, logInfo)

import           Pos.Communication               (ActionSpec (..), MkListeners, NodeId,
                                                  OutSpecs, WorkerSpec)
<<<<<<< HEAD
import           Pos.Core                        (HasCoreConstants)
=======
import           Pos.Genesis                     (gtcUtxo, gtcWStakeholders)
>>>>>>> 444e1e61
import           Pos.Launcher                    (BaseParams (..), LoggingParams (..), OQ,
                                                  initQueue, runServer)
import           Pos.Network.Types               (NetworkConfig, Topology (..),
                                                  defaultNetworkConfig)
import           Pos.Reporting.MemState          (emptyReportingContext)
import           Pos.Util.JsonLog                (JsonLogConfig (..))
import           Pos.Util.Util                   ()
import           Pos.Wallet.KeyStorage           (keyDataFromFile)
import           Pos.Wallet.Light.Launcher.Param (WalletParams (..))
import           Pos.Wallet.Light.Mode           (LightWalletContext (..),
                                                  LightWalletMode)
import           Pos.Wallet.Light.State          (closeState, openMemState, openState)
import           Pos.Wallet.WalletMode           (MonadWallet)

-- TODO: Move to some `Pos.Wallet.Worker` and provide
-- meaningful ones
-- allWorkers :: WalletMode ssc m => [m ()]
allWorkers :: Monoid b => ([a], b)
allWorkers = mempty

-- | WalletMode runner
runLightWalletMode
    :: NetworkConfig kademlia
    -> Transport LightWalletMode
    -> Set NodeId
    -> WalletParams
    -> (ActionSpec LightWalletMode a, OutSpecs)
    -> Production a
runLightWalletMode networkConfig transport peers wp@WalletParams {..} =
    runRawStaticPeersWallet networkConfig transport peers wp mempty

runWalletStaticPeers
    :: HasCoreConstants
    => Transport LightWalletMode
    -> Set NodeId
    -> WalletParams
    -> ([WorkerSpec LightWalletMode], OutSpecs)
    -> Production ()
runWalletStaticPeers transport peers wp =
    runLightWalletMode networkConfig transport peers wp . runWallet
  where
    networkConfig :: NetworkConfig kademlia
    networkConfig = defaultNetworkConfig $ TopologyLightWallet (Set.toList peers)

runWallet
    :: MonadWallet ssc ctx m
    => ([WorkerSpec m], OutSpecs)
    -> (WorkerSpec m, OutSpecs)
runWallet (plugins', pouts) = (,outs) . ActionSpec $ \vI sendActions -> do
    logInfo "Wallet is initialized!"
    let unpackPlugin (ActionSpec action) = action vI sendActions
    mapM_ (fork . unpackPlugin) $ plugins' ++ workers'
    logDebug "Forked all plugins successfully"
    sleepForever
  where
    (workers', wouts) = allWorkers
    outs = wouts <> pouts

runRawStaticPeersWallet
    :: NetworkConfig kademlia
    -> Transport LightWalletMode
    -> Set NodeId
    -> WalletParams
    -> MkListeners LightWalletMode
    -> (ActionSpec LightWalletMode a, OutSpecs)
    -> Production a
runRawStaticPeersWallet networkConfig transport peers WalletParams {..}
                        listeners (ActionSpec action, outs) =
    bracket openDB closeDB $ \db -> do
        keyData <- keyDataFromFile wpKeyFilePath
        oq <- liftIO $ initQueue networkConfig
        flip Mtl.runReaderT
            ( LightWalletContext
                keyData
                db
                emptyReportingContext
                peers
                JsonLogDisabled
                lpRunnerTag
                (wpGenesisContext ^. gtcWStakeholders)
            ) .
            runServer_ transport listeners outs oq . ActionSpec $ \vI sa ->
            logInfo "Started wallet, joining network" >> action vI sa
  where
    LoggingParams {..} = bpLoggingParams wpBaseParams
    wpGenesisUtxo = wpGenesisContext ^. gtcUtxo
    openDB =
        maybe
            (openMemState wpGenesisUtxo)
            (openState wpRebuildDb wpGenesisUtxo)
            wpDbPath
    closeDB = closeState

runServer_
    :: (MonadIO m, MonadMockable m, MonadFix m, WithLogger m)
    => Transport m -> MkListeners m -> OutSpecs -> OQ m -> ActionSpec m b -> m b
runServer_ transport mkl outSpecs oq =
    runServer (simpleNodeEndPoint transport) (const noReceiveDelay) (const mkl)
        outSpecs acquire release oq
  where
    acquire = const pass
    release = const pass<|MERGE_RESOLUTION|>--- conflicted
+++ resolved
@@ -16,11 +16,8 @@
 
 import           Pos.Communication               (ActionSpec (..), MkListeners, NodeId,
                                                   OutSpecs, WorkerSpec)
-<<<<<<< HEAD
 import           Pos.Core                        (HasCoreConstants)
-=======
 import           Pos.Genesis                     (gtcUtxo, gtcWStakeholders)
->>>>>>> 444e1e61
 import           Pos.Launcher                    (BaseParams (..), LoggingParams (..), OQ,
                                                   initQueue, runServer)
 import           Pos.Network.Types               (NetworkConfig, Topology (..),
