{-# LANGUAGE CPP        #-}
{-# LANGUAGE DataKinds  #-}
{-# LANGUAGE RankNTypes #-}

-- | Server which handles transactions.
--
-- TODO rename this module. It doesn't define any listeners and doesn't deal
-- with a network.

module Pos.Txp.Network.Listeners
       ( handleTxDo
       , TxpMode
       ) where

import           Data.Tagged (Tagged (..))
import           Formatting (build, sformat, (%))
import           Node.Message.Class (Message)
import           System.Wlog (WithLogger, logInfo)
import           Universum

import           Pos.Binary.Txp ()
import           Pos.Communication.Limits.Types (MessageLimited)
import qualified Pos.Communication.Relay as Relay
import           Pos.Core.Txp (TxAux (..), TxId)
import           Pos.Crypto (hash)
import           Pos.Txp.MemState (MempoolExt, MonadTxpLocal, MonadTxpMem, txpProcessTx, JLTxR (..))
import           Pos.Txp.Network.Types (TxMsgContents (..))
<<<<<<< HEAD
import           Pos.Txp.Toil.Types (MemPool (..))
import           Pos.Util.JsonLog.Events (JLTxR (..))

txInvReqDataParams
    :: TxpMode ctx m
    => (JLTxR -> m ())  -- ^ How to log transactions
    -> InvReqDataParams (Tagged TxMsgContents TxId) TxMsgContents m
txInvReqDataParams logTx =
    InvReqDataParams
       { invReqMsgType = MsgTransaction
       , contentsToKey = txContentsToKey
       , handleInv = \_ -> txHandleInv
       , handleReq = \_ -> txHandleReq
       , handleData = \_ -> txHandleData
       }
  where
    txContentsToKey = pure . Tagged . hash . taTx . getTxMsgContents
    txHandleInv (Tagged txId) =
        not . HM.member txId  . _mpLocalTxs <$> getMemPool
    txHandleReq (Tagged txId) =
        fmap TxMsgContents . HM.lookup txId . _mpLocalTxs <$> getMemPool
    txHandleData (TxMsgContents txAux) =
        handleTxDo logTx txAux

txRelays
    :: TxpMode ctx m
    => (JLTxR -> m ())  -- ^ How to log transactions
    -> [Relay m]
txRelays logTx = pure $
    InvReqData (KeyMempool (Proxy :: Proxy TxMsgContents)
                           (map tag . HM.keys . _mpLocalTxs <$> getMemPool)) $
               (txInvReqDataParams logTx)
  where
    tag = tagWith (Proxy :: Proxy TxMsgContents)
=======
>>>>>>> 31bbbf5d

-- Real tx processing
-- CHECK: @handleTxDo
-- #txProcessTransaction
handleTxDo
    :: TxpMode ctx m
    => (JLTxR -> m ())  -- ^ How to log transactions
    -> TxAux            -- ^ Incoming transaction to be processed
    -> m Bool
handleTxDo logTx txAux = do
    let txId = hash (taTx txAux)
    res <- txpProcessTx (txId, txAux)
    let json me = logTx $ JLTxR
            { jlrTxId     = sformat build txId
            , jlrError    = me
            }
    case res of
        Right _ -> do
            logInfo $
                sformat ("Transaction has been added to storage: "%build) txId
            json Nothing
            pure True
        Left er -> do
            logInfo $
                sformat ("Transaction hasn't been added to storage: "%build%" , reason: "%build) txId er
            json $ Just $ sformat build er
            pure False

----------------------------------------------------------------------------
-- Mode
----------------------------------------------------------------------------

type TxpMode ctx m =
    ( MonadIO m
    , WithLogger m
    , MonadTxpLocal m
    , MonadTxpMem (MempoolExt m) ctx m
    , Each '[Message]
        '[ Relay.InvOrData (Tagged TxMsgContents TxId) TxMsgContents
         , Relay.InvMsg    (Tagged TxMsgContents TxId)
         , Relay.ReqOrRes  (Tagged TxMsgContents TxId)
         , Relay.ReqMsg    (Tagged TxMsgContents TxId)
         , Relay.MempoolMsg TxMsgContents
         ]
    , MessageLimited (Relay.DataMsg TxMsgContents) m
    )<|MERGE_RESOLUTION|>--- conflicted
+++ resolved
@@ -23,11 +23,9 @@
 import qualified Pos.Communication.Relay as Relay
 import           Pos.Core.Txp (TxAux (..), TxId)
 import           Pos.Crypto (hash)
-import           Pos.Txp.MemState (MempoolExt, MonadTxpLocal, MonadTxpMem, txpProcessTx, JLTxR (..))
+import           Pos.Txp.MemState ( JLTxR (..), MempoolExt, MonadTxpLocal, MonadTxpMem, txpProcessTx)
 import           Pos.Txp.Network.Types (TxMsgContents (..))
-<<<<<<< HEAD
 import           Pos.Txp.Toil.Types (MemPool (..))
-import           Pos.Util.JsonLog.Events (JLTxR (..))
 
 txInvReqDataParams
     :: TxpMode ctx m
@@ -60,8 +58,6 @@
                (txInvReqDataParams logTx)
   where
     tag = tagWith (Proxy :: Proxy TxMsgContents)
-=======
->>>>>>> 31bbbf5d
 
 -- Real tx processing
 -- CHECK: @handleTxDo
